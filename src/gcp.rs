--- conflicted
+++ resolved
@@ -198,10 +198,6 @@
     }
 
     async fn list(&self, prefix: Option<&Path>) -> Result<BoxStream<'_, Result<ObjectMeta>>> {
-<<<<<<< HEAD
-        let converted_prefix = prefix.map(|p| format!("{}{}", p, DELIMITER));
-=======
->>>>>>> 23c65abb
         let list_request = cloud_storage::ListRequest {
             prefix: format_prefix(prefix),
             ..Default::default()
