--- conflicted
+++ resolved
@@ -151,12 +151,8 @@
             Done,
         }
 
-<<<<<<< HEAD
-        let prefix_raw = prefix.map(|p| format!("{}{}", p, DELIMITER));
-=======
         let prefix_raw = format_prefix(prefix);
 
->>>>>>> 23c65abb
         Ok(stream::unfold(ListState::Start, move |state| {
             let mut request = self.container_client.list_blobs();
 
