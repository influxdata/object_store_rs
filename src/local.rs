//! An object store implementation for a local filesystem
use crate::path::Path;
use crate::{GetResult, ListResult, ObjectMeta, ObjectStore, Result};
use async_trait::async_trait;
use bytes::Bytes;
use futures::{
    stream::{self, BoxStream},
    StreamExt,
};
use snafu::{OptionExt, ResultExt, Snafu};
use std::{collections::BTreeSet, convert::TryFrom, io};
use tokio::fs;
use url::Url;
use walkdir::{DirEntry, WalkDir};

/// A specialized `Error` for filesystem object store-related errors
#[derive(Debug, Snafu)]
#[allow(missing_docs)]
pub(crate) enum Error {
    #[snafu(display("File size for {} did not fit in a usize: {}", path, source))]
    FileSizeOverflowedUsize {
        source: std::num::TryFromIntError,
        path: String,
    },

    #[snafu(display("Unable to walk dir: {}", source))]
    UnableToWalkDir {
        source: walkdir::Error,
    },

    #[snafu(display("Unable to access metadata for {}: {}", path, source))]
    UnableToAccessMetadata {
        source: Box<dyn std::error::Error + Send + Sync + 'static>,
        path: String,
    },

    #[snafu(display("Unable to copy data to file: {}", source))]
    UnableToCopyDataToFile {
        source: io::Error,
    },

    #[snafu(display("Unable to create dir {}: {}", path.display(), source))]
    UnableToCreateDir {
        source: io::Error,
        path: std::path::PathBuf,
    },

    #[snafu(display("Unable to create file {}: {}", path.display(), err))]
    UnableToCreateFile {
        path: std::path::PathBuf,
        err: io::Error,
    },

    #[snafu(display("Unable to delete file {}: {}", path.display(), source))]
    UnableToDeleteFile {
        source: io::Error,
        path: std::path::PathBuf,
    },

    #[snafu(display("Unable to open file {}: {}", path.display(), source))]
    UnableToOpenFile {
        source: io::Error,
        path: std::path::PathBuf,
    },

    #[snafu(display("Unable to read data from file {}: {}", path.display(), source))]
    UnableToReadBytes {
        source: io::Error,
        path: std::path::PathBuf,
    },

    NotFound {
        path: String,
        source: io::Error,
    },

    #[snafu(display("Unable to canonicalize path {}: {}", path.display(), source))]
    UnableToCanonicalize {
        source: io::Error,
        path: std::path::PathBuf,
    },

    #[snafu(display("Unable to convert path \"{}\" to URL", path.display()))]
    InvalidPath {
        path: std::path::PathBuf,
    },

    #[snafu(display("Unable to convert URL \"{}\" to filesystem path", url))]
    InvalidUrl {
        url: Url,
    },
}

impl From<Error> for super::Error {
    fn from(source: Error) -> Self {
        match source {
            Error::NotFound { path, source } => Self::NotFound {
                path,
                source: source.into(),
            },
            _ => Self::Generic {
                store: "LocalFileSystem",
                source: Box::new(source),
            },
        }
    }
}

/// Local filesystem storage providing an [`ObjectStore`] interface to files on
/// local disk. Can optionally be created with a directory prefix
///
/// # Path Semantics
///
/// This implementation follows the [file URI] scheme outlined in [RFC 3986]. In
/// particular paths are delimited by `/`
///
/// [file URI]: https://en.wikipedia.org/wiki/File_URI_scheme
/// [RFC 3986]: https://www.rfc-editor.org/rfc/rfc3986
#[derive(Debug)]
pub struct LocalFileSystem {
    root: Url,
}

impl std::fmt::Display for LocalFileSystem {
    fn fmt(&self, f: &mut std::fmt::Formatter<'_>) -> std::fmt::Result {
        write!(f, "LocalFileSystem({})", self.root)
    }
}

impl Default for LocalFileSystem {
    fn default() -> Self {
        Self::new()
    }
}

impl LocalFileSystem {
    /// Create new filesystem storage with no prefix
    pub fn new() -> Self {
        Self {
            root: Url::parse("file:///").unwrap(),
        }
    }

    /// Create new filesystem storage with `prefix` applied to all paths
    pub fn new_with_prefix(prefix: impl AsRef<std::path::Path>) -> Result<Self> {
        Ok(Self {
            root: path_to_url(prefix, true)?,
        })
    }

    /// Return filesystem path of the given location
    fn path_to_filesystem(&self, location: &Path) -> Result<std::path::PathBuf> {
        // Workaround https://github.com/servo/rust-url/issues/769
        let mut url = self.root.clone();
        url.set_path(&format!("{}{}", url.path(), location.to_raw()));

        url.to_file_path()
            .map_err(|_| Error::InvalidUrl { url }.into())
    }

    fn filesystem_to_path(&self, location: &std::path::Path) -> Result<Path> {
        let url = path_to_url(location, false)?;
        let relative = self.root.make_relative(&url).expect("relative path");

        // TODO: This will double percent-encode
        Ok(Path::from_raw(relative))
    }

    async fn get_file(&self, location: &Path) -> Result<(fs::File, std::path::PathBuf)> {
        let path = self.path_to_filesystem(location)?;

        let file = fs::File::open(&path).await.map_err(|e| {
            if e.kind() == std::io::ErrorKind::NotFound {
                Error::NotFound {
                    path: location.to_string(),
                    source: e,
                }
            } else {
                Error::UnableToOpenFile {
                    path: path.clone(),
                    source: e,
                }
            }
        })?;
        Ok((file, path))
    }
}

#[async_trait]
impl ObjectStore for LocalFileSystem {
    async fn put(&self, location: &Path, bytes: Bytes) -> Result<()> {
        let content = bytes::BytesMut::from(&*bytes);

        let path = self.path_to_filesystem(location)?;

        let mut file = match fs::File::create(&path).await {
            Ok(f) => f,
            Err(err) if err.kind() == std::io::ErrorKind::NotFound => {
                let parent = path
                    .parent()
                    .context(UnableToCreateFileSnafu { path: &path, err })?;
                fs::create_dir_all(&parent)
                    .await
                    .context(UnableToCreateDirSnafu { path: parent })?;

                match fs::File::create(&path).await {
                    Ok(f) => f,
                    Err(err) => return Err(Error::UnableToCreateFile { path, err }.into()),
                }
            }
            Err(err) => return Err(Error::UnableToCreateFile { path, err }.into()),
        };

        tokio::io::copy(&mut &content[..], &mut file)
            .await
            .context(UnableToCopyDataToFileSnafu)?;

        Ok(())
    }

    async fn get(&self, location: &Path) -> Result<GetResult> {
        let (file, path) = self.get_file(location).await?;
        Ok(GetResult::File(file, path))
    }

    async fn head(&self, location: &Path) -> Result<ObjectMeta> {
        let (file, _) = self.get_file(location).await?;
        let metadata = file
            .metadata()
            .await
            .map_err(|e| Error::UnableToAccessMetadata {
                source: e.into(),
                path: location.to_string(),
            })?;

        convert_metadata(metadata, location.clone())
    }

    async fn delete(&self, location: &Path) -> Result<()> {
        let path = self.path_to_filesystem(location)?;
        fs::remove_file(&path)
            .await
            .context(UnableToDeleteFileSnafu { path })?;
        Ok(())
    }

    async fn list(&self, prefix: Option<&Path>) -> Result<BoxStream<'_, Result<ObjectMeta>>> {
        let root_path = match prefix {
            Some(prefix) => self.path_to_filesystem(prefix)?,
            None => self.root.to_file_path().unwrap(),
        };

        let walkdir = WalkDir::new(&root_path)
            // Don't include the root directory itself
            .min_depth(1);

        let s =
            walkdir.into_iter().flat_map(move |result_dir_entry| {
                match convert_walkdir_result(result_dir_entry) {
                    Err(e) => Some(Err(e)),
                    Ok(None) => None,
                    Ok(entry @ Some(_)) => entry
                        .filter(|dir_entry| dir_entry.file_type().is_file())
                        .map(|entry| {
                            let location = self.filesystem_to_path(entry.path())?;
                            convert_entry(entry, location)
                        }),
                }
            });

        Ok(stream::iter(s).boxed())
    }

<<<<<<< HEAD
    async fn list_with_delimiter(&self, prefix: &Path) -> Result<ListResult> {
        let resolved_prefix = self.path_to_filesystem(prefix)?;
=======
    async fn list_with_delimiter(&self, prefix: Option<&Path>) -> Result<ListResult> {
        let root = Path::default();
        let prefix = prefix.unwrap_or(&root);
>>>>>>> f90b829c

        let resolved_prefix = self.path_to_filesystem(prefix);
        let walkdir = WalkDir::new(&resolved_prefix).min_depth(1).max_depth(1);

        let mut common_prefixes = BTreeSet::new();
        let mut objects = Vec::new();

        for entry_res in walkdir.into_iter().map(convert_walkdir_result) {
            if let Some(entry) = entry_res? {
                let is_directory = entry.file_type().is_dir();
                let entry_location = self.filesystem_to_path(entry.path())?;

                let mut parts = match entry_location.prefix_match(prefix) {
                    Some(parts) => parts,
                    None => continue,
                };

                let common_prefix = match parts.next() {
                    Some(p) => p,
                    None => continue,
                };

                drop(parts);

                if is_directory {
                    common_prefixes.insert(prefix.child(common_prefix));
                } else {
                    objects.push(convert_entry(entry, entry_location)?);
                }
            }
        }

        Ok(ListResult {
            next_token: None,
            common_prefixes: common_prefixes.into_iter().collect(),
            objects,
        })
    }
}

fn path_to_url(path: impl AsRef<std::path::Path>, is_dir: bool) -> Result<Url, Error> {
    // Convert to canonical, i.e. absolute representation
    let canonical = path
        .as_ref()
        .canonicalize()
        .context(UnableToCanonicalizeSnafu {
            path: path.as_ref(),
        })?;

    // Convert to file URL
    let result = match is_dir {
        true => Url::from_directory_path(&canonical),
        false => Url::from_file_path(&canonical),
    };

    result.map_err(|_| Error::InvalidPath { path: canonical })
}

fn convert_entry(entry: DirEntry, location: Path) -> Result<ObjectMeta> {
    let metadata = entry
        .metadata()
        .map_err(|e| Error::UnableToAccessMetadata {
            source: e.into(),
            path: location.to_string(),
        })?;
    convert_metadata(metadata, location)
}

fn convert_metadata(metadata: std::fs::Metadata, location: Path) -> Result<ObjectMeta> {
    let last_modified = metadata
        .modified()
        .expect("Modified file time should be supported on this platform")
        .into();

    let size = usize::try_from(metadata.len()).context(FileSizeOverflowedUsizeSnafu {
        path: location.to_raw(),
    })?;

    Ok(ObjectMeta {
        location,
        last_modified,
        size,
    })
}

/// Convert walkdir results and converts not-found errors into `None`.
fn convert_walkdir_result(
    res: std::result::Result<walkdir::DirEntry, walkdir::Error>,
) -> Result<Option<walkdir::DirEntry>> {
    match res {
        Ok(entry) => Ok(Some(entry)),
        Err(walkdir_err) => match walkdir_err.io_error() {
            Some(io_err) => match io_err.kind() {
                io::ErrorKind::NotFound => Ok(None),
                _ => Err(Error::UnableToWalkDir {
                    source: walkdir_err,
                }
                .into()),
            },
            None => Err(Error::UnableToWalkDir {
                source: walkdir_err,
            }
            .into()),
        },
    }
}

#[cfg(test)]
mod tests {
    use super::*;
    use crate::{
        tests::{
            get_nonexistent_object, list_uses_directories_correctly, list_with_delimiter,
            put_get_delete_list,
        },
        Error as ObjectStoreError, ObjectStore,
    };
    use tempfile::TempDir;

    #[tokio::test]
    async fn file_test() {
        let root = TempDir::new().unwrap();
        let integration = LocalFileSystem::new_with_prefix(root.path()).unwrap();

        put_get_delete_list(&integration).await.unwrap();
        list_uses_directories_correctly(&integration).await.unwrap();
        list_with_delimiter(&integration).await.unwrap();
    }

    #[tokio::test]
    async fn creates_dir_if_not_present() {
        let root = TempDir::new().unwrap();
        let integration = LocalFileSystem::new_with_prefix(root.path()).unwrap();

        let location = Path::from_raw("nested/file/test_file");

        let data = Bytes::from("arbitrary data");
        let expected_data = data.clone();

        integration.put(&location, data).await.unwrap();

        let read_data = integration
            .get(&location)
            .await
            .unwrap()
            .bytes()
            .await
            .unwrap();
        assert_eq!(&*read_data, expected_data);
    }

    #[tokio::test]
    async fn unknown_length() {
        let root = TempDir::new().unwrap();
        let integration = LocalFileSystem::new_with_prefix(root.path()).unwrap();

        let location = Path::from_raw("some_file");

        let data = Bytes::from("arbitrary data");
        let expected_data = data.clone();

        integration.put(&location, data).await.unwrap();

        let read_data = integration
            .get(&location)
            .await
            .unwrap()
            .bytes()
            .await
            .unwrap();
        assert_eq!(&*read_data, expected_data);
    }

    #[tokio::test]
    #[cfg(target_family = "unix")]
    async fn bubble_up_io_errors() {
        use std::{fs::set_permissions, os::unix::prelude::PermissionsExt};

        let root = TempDir::new().unwrap();

        // make non-readable
        let metadata = root.path().metadata().unwrap();
        let mut permissions = metadata.permissions();
        permissions.set_mode(0o000);
        set_permissions(root.path(), permissions).unwrap();

        let store = LocalFileSystem::new_with_prefix(root.path()).unwrap();

        // `list` must fail
        match store.list(None).await {
            Err(_) => {
                // ok, error found
            }
            Ok(mut stream) => {
                let mut any_err = false;
                while let Some(res) = stream.next().await {
                    if res.is_err() {
                        any_err = true;
                    }
                }
                assert!(any_err);
            }
        }

        // `list_with_delimiter
        assert!(store.list_with_delimiter(None).await.is_err());
    }

    const NON_EXISTENT_NAME: &str = "nonexistentname";

    #[tokio::test]
    async fn get_nonexistent_location() {
        let root = TempDir::new().unwrap();
        let integration = LocalFileSystem::new_with_prefix(root.path()).unwrap();

        let location = Path::from_raw(NON_EXISTENT_NAME);

        let err = get_nonexistent_object(&integration, Some(location))
            .await
            .unwrap_err();
        if let Some(ObjectStoreError::NotFound { path, source }) =
            err.downcast_ref::<ObjectStoreError>()
        {
            let source_variant = source.downcast_ref::<std::io::Error>();
            assert!(
                matches!(source_variant, Some(std::io::Error { .. }),),
                "got: {:?}",
                source_variant
            );
            assert_eq!(path, NON_EXISTENT_NAME);
        } else {
            panic!("unexpected error type: {:?}", err);
        }
    }

    #[tokio::test]
    async fn root() {
        let integration = LocalFileSystem::new();

        let canonical = std::path::Path::new("Cargo.toml").canonicalize().unwrap();
        let url = Url::from_directory_path(&canonical).unwrap();
        let path = Path::from_raw(url.path());

        let roundtrip = integration.path_to_filesystem(&path).unwrap();
        assert_eq!(roundtrip, canonical);

        integration.head(&path).await.unwrap();
    }

    #[tokio::test]
    async fn test_list_root() {
        let integration = LocalFileSystem::new();
        let result = integration.list_with_delimiter(&Path::from_raw("/")).await;
        if cfg!(target_family = "windows") {
            let r = result.unwrap_err().to_string();
            assert!(
                r.contains("Unable to convert URL \"file:///\" to filesystem path"),
                "{}",
                r
            );
        } else {
            result.unwrap();
        }
    }
}<|MERGE_RESOLUTION|>--- conflicted
+++ resolved
@@ -271,16 +271,11 @@
         Ok(stream::iter(s).boxed())
     }
 
-<<<<<<< HEAD
-    async fn list_with_delimiter(&self, prefix: &Path) -> Result<ListResult> {
-        let resolved_prefix = self.path_to_filesystem(prefix)?;
-=======
     async fn list_with_delimiter(&self, prefix: Option<&Path>) -> Result<ListResult> {
         let root = Path::default();
         let prefix = prefix.unwrap_or(&root);
->>>>>>> f90b829c
-
-        let resolved_prefix = self.path_to_filesystem(prefix);
+
+        let resolved_prefix = self.path_to_filesystem(prefix)?;
         let walkdir = WalkDir::new(&resolved_prefix).min_depth(1).max_depth(1);
 
         let mut common_prefixes = BTreeSet::new();
@@ -531,7 +526,7 @@
     #[tokio::test]
     async fn test_list_root() {
         let integration = LocalFileSystem::new();
-        let result = integration.list_with_delimiter(&Path::from_raw("/")).await;
+        let result = integration.list_with_delimiter(None).await;
         if cfg!(target_family = "windows") {
             let r = result.unwrap_err().to_string();
             assert!(
